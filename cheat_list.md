--- conflicted
+++ resolved
@@ -159,10 +159,8 @@
 ### Guardian Submission Permissions
 100. () `setGuardianRoot` is restricted by `requiresAuth`, so only the owner assigns each guardian's allowed operations. See `BaseVault.sol` lines 154-156.
 101. () `_executeSubmit` verifies every non-static operation against the guardian's Merkle root before calling it; static calls use `staticcall` and cannot modify state. See `BaseVault.sol` lines 382-418.
-<<<<<<< HEAD
 
 ### Router Deadline Enforcement
 102. () `UniswapV3DexHooks` functions run only as before-operation hooks. They encode token details and slippage checks but never execute the swap or validate deadlines. The actual swap is performed immediately afterwards via Uniswap's router with the same parameters, including `deadline`. Example usage in `UniswapV3DexHooks.fork.t.sol` lines 200-233 shows an `Operation` targeting `UNIV3_ROUTER` with `hooks: address(dexHooks)` and a future `deadline`. The router interface defined in `ISwapRouter.sol` lines 11-32 and 39-66 includes `deadline` in its parameter structs, so the router enforces `deadline >= block.timestamp`. Deadline checks in the hooks would therefore be redundant.
-=======
-102. () `_enforceDailyLoss` checks that `newLoss <= maxDailyLossInNumeraire` before returning. Both values are `uint128`, so the cast in `_enforceSlippageLimitAndDailyLoss` is safe. See `BaseSlippageHooks.sol` lines 186-212 and `IBaseSlippageHooks.sol` lines 13-23.
->>>>>>> 1e11e3bb
+
+103. () `_enforceDailyLoss` checks that `newLoss <= maxDailyLossInNumeraire` before returning. Both values are `uint128`, so the cast in `_enforceSlippageLimitAndDailyLoss` is safe. See `BaseSlippageHooks.sol` lines 186-212 and `IBaseSlippageHooks.sol` lines 13-23.
